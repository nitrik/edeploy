#!/usr/bin/env python
#
# Copyright (C) 2013 eNovance SAS <licensing@enovance.com>
#
# Author: Frederic Lepied <frederic.lepied@enovance.com>
#
# Licensed under the Apache License, Version 2.0 (the "License"); you may
# not use this file except in compliance with the License. You may obtain
# a copy of the License at
#
#      http://www.apache.org/licenses/LICENSE-2.0
#
# Unless required by applicable law or agreed to in writing, software
# distributed under the License is distributed on an "AS IS" BASIS, WITHOUT
# WARRANTIES OR CONDITIONS OF ANY KIND, either express or implied. See the
# License for the specific language governing permissions and limitations
# under the License.

'''Main entry point for hardware and system detection routines in eDeploy.'''


from commands import getstatusoutput as cmd
<<<<<<< HEAD
import os
import pprint
=======
import diskinfo
import fcntl
import hpacucli
import infiniband as ib
from netaddr import IPNetwork
import os
import pprint
import socket
import struct
>>>>>>> 5984204e
import subprocess
import sys
import time
import xml.etree.ElementTree as ET

<<<<<<< HEAD
import dellcli
import diskinfo
import hpacucli
=======

SIOCGIFNETMASK = 0x891b
>>>>>>> 5984204e


def size_in_gb(size):
    'Return the size in GB without the unit.'
    ret = size.replace(' ', '')
    if ret[-2:] == 'GB':
        return ret[:-2]
    elif ret[-2:] == 'TB':
        return ret[:-2] + '000'
    else:
        return ret


def detect_dell(hw_lst):
    'Detect Dell RAID controller configuration.'
    cmdline = '/opt/dell/srvadmin/sbin/srvadmin-services.sh start'
    subprocess.Popen(cmdline, shell=True, stdout=subprocess.PIPE,
                     stderr=subprocess.PIPE)
    time.sleep(5)

    cli = dellcli.Cli(debug=False)
    controllers = cli.ctrl_show()
    if controllers is None:
        sys.stderr.write("Info: No dell array controller found\n")
        return False
    return True


def detect_hpa(hw_lst):
    'Detect HP RAID controller configuration.'
    try:
        cli = hpacucli.Cli(debug=False)
        if not cli.launch():
            return False
        controllers = cli.ctrl_all_show()
        if len(controllers) == 0:
            sys.stderr.write("Info: No hpa controller found\n")
            return False

    except hpacucli.Error as expt:
        sys.stderr.write('Info: detect_hpa : %s\n' % expt.value)
        return False

    for controller in controllers:
        try:
            slot = 'slot=%d' % controller[0]
            for _, disks in cli.ctrl_pd_all_show(slot):
                for disk in disks:
                    hw_lst.append(('disk', disk[0], 'type', disk[1]))
                    hw_lst.append(('disk', disk[0], 'slot',
                                   str(controller[0])))
                    hw_lst.append(('disk', disk[0], 'size',
                                   size_in_gb(disk[2])))
        except hpacucli.Error as expt:
            sys.stderr.write('Info: detect_hpa : controller %d : %s\n' % (controller[0], expt.value))

    return True


def detect_disks(hw_lst):
    'Detect disks.'
    names = diskinfo.disknames()
    sizes = diskinfo.disksizes(names)
    for name in [name for name, size in sizes.items() if size > 0]:
        hw_lst.append(('disk', name, 'size', str(sizes[name])))
        item_list = ['vendor', 'model', 'rev']
        for my_item in item_list:
            try:
                with open('/sys/block/%s/device/%s' % (name,
                                                       my_item),
                          'r') as dev:
                    hw_lst.append(('disk', name, my_item,
                                   dev.readline().rstrip('\n').strip()))
            except Exception, excpt:
                sys.stderr.write(
                    'Failed at getting disk information '
                    'at /sys/block/%s/device/%s: %s\n' % (name,
                                                          my_item,
                                                          str(excpt)))

        item_list = ['WCE', 'RCD']
        item_def = {'WCE': 'Write Cache Enable', 'RCD': 'Read Cache Disable'}
        for my_item in item_list:
            sdparm_cmd = subprocess.Popen("sdparm -q --get=%s /dev/%s | "
                                          "awk '{print $2}'" % (my_item, name),
                                          shell=True,
                                          stdout=subprocess.PIPE)
            for line in sdparm_cmd.stdout:
                hw_lst.append(('disk', name, item_def.get(my_item),
                               line.rstrip('\n').strip()))


def modprobe(module):
    'Load a kernel module using modprobe.'
    status, _ = cmd('modprobe %s' % module)
    if status == 0:
        sys.stderr.write('Info: Probing %s failed\n' % module)


def detect_ipmi(hw_lst):
    'Detect IPMI interfaces.'
    modprobe("ipmi_smb")
    modprobe("ipmi_si")
    modprobe("ipmi_devintf")
    if os.path.exists('/dev/ipmi0') or os.path.exists('/dev/ipmi/0') \
            or os.path.exists('/dev/ipmidev/0'):
        for channel in range(0, 16):
            status, _ = cmd('ipmitool channel info %d 2>&1 | grep -sq Volatile'
                            % channel)
            if status == 0:
                hw_lst.append(('system', 'ipmi', 'channel', '%s' % channel))
                break
    else:
        # do we need a fake ipmi device for testing purpose ?
        status, _ = cmd('grep -qi FAKEIPMI /proc/cmdline')
        if status == 0:
            # Yes ! So let's create a fake entry
            hw_lst.append(('system', 'ipmi-fake', 'channel', '0'))
            sys.stderr.write('Info: Added fake IPMI device\n')
            return True
        else:
            sys.stderr.write('Info: No IPMI device found\n')
            return False


def get_cidr(netmask):
    'Convert a netmask to a CIDR.'
    binary_str = ''
    for octet in netmask.split('.'):
        binary_str += bin(int(octet))[2:].zfill(8)
    return str(len(binary_str.rstrip('0')))


def detect_infiniband(hw_lst):
    'Detect Infiniband devinces.'
    'To detect if an IB device is present, we search for a pci device'
    'This pci device shall be from vendor Mellanox (15b3) form class 0280'
    'Class 280 stands for a Network Controller while ethernet device are 0200'
    status, _ = cmd("lspci -d 15b3: -n|awk '{print $2}'|grep -q '0280'")
    if status == 0:
        ib_card = 0
        for devices in range(ib_card, len(ib.ib_card_drv())):
            card_type = ib.ib_card_drv()[devices]
            ib_infos = ib.ib_global_info(card_type)
            nb_ports = ib_infos['nb_ports']
            hw_lst.append(('infiniband', 'card%i' % ib_card,
                           'card_type', card_type))
            hw_lst.append(('infiniband', 'card%i' % ib_card,
                           'device_type', ib_infos['device_type']))
            hw_lst.append(('infiniband', 'card%i' % ib_card,
                           'fw_version', ib_infos['fw_ver']))
            hw_lst.append(('infiniband', 'card%i' % ib_card,
                           'hw_version', ib_infos['hw_ver']))
            hw_lst.append(('infiniband', 'card%i' % ib_card,
                           'nb_ports', nb_ports))
            hw_lst.append(('infiniband', 'card%i' % ib_card,
                           'sys_guid', ib_infos['sys_guid']))
            hw_lst.append(('infiniband', 'card%i' % ib_card,
                           'node_guid', ib_infos['node_guid']))
            for port in range(1, int(nb_ports)+1):
                ib_port_infos = ib.ib_port_info(card_type, port)
                hw_lst.append(('infiniband', 'card%i_port%i' % (ib_card, port),
                               'state', ib_port_infos['state']))
                hw_lst.append(('infiniband', 'card%i_port%i' % (ib_card, port),
                               'physical_state',
                               ib_port_infos['physical_state']))
                hw_lst.append(('infiniband', 'card%i_port%i' % (ib_card, port),
                               'rate', ib_port_infos['rate']))
                hw_lst.append(('infiniband', 'card%i_port%i' % (ib_card, port),
                               'base_lid', ib_port_infos['base_lid']))
                hw_lst.append(('infiniband', 'card%i_port%i' % (ib_card, port),
                               'lmc', ib_port_infos['lmc']))
                hw_lst.append(('infiniband', 'card%i_port%i' % (ib_card, port),
                               'sm_lid', ib_port_infos['sm_lid']))
                hw_lst.append(('infiniband', 'card%i_port%i' % (ib_card, port),
                               'port_guid', ib_port_infos['port_guid']))
        return True
    else:
        sys.stderr.write('Info: No Infiniband device found\n')
        return False


def detect_system(hw_lst, output=None):
    'Detect system characteristics from the output of lshw.'

    socket_count = 0

    def find_element(xml, xml_spec, sys_subtype,
                     sys_type='product', sys_cls='system', attrib=None):
        'Lookup an xml element and populate hw_lst when found.'
        elt = xml.findall(xml_spec)
        if len(elt) >= 1:
            if attrib:
                hw_lst.append((sys_cls, sys_type, sys_subtype,
                               elt[0].attrib[attrib]))
                return elt[0].attrib[attrib]
            else:
                hw_lst.append((sys_cls, sys_type, sys_subtype, elt[0].text))
                return elt[0].text
        return None

    # handle output injection for testing purpose
    if output:
        status = 0
    else:
        status, output = cmd('lshw -xml')
    if status == 0:
        xml = ET.fromstring(output)
        find_element(xml, "./node/serial", 'serial')
        find_element(xml, "./node/product", 'name')
        find_element(xml, "./node/vendor", 'vendor')
        find_element(xml, "./node/version", 'version')

        for elt in xml.findall(".//node[@id='firmware']"):
            name = elt.find('physid')
            if name is not None:
                find_element(elt, 'version', 'version', 'bios', 'firmware')
                find_element(elt, 'date', 'date', 'bios', 'firmware')
                find_element(elt, 'vendor', 'vendor', 'bios', 'firmware')

        for elt in xml.findall(".//node[@id='memory']"):
            name = elt.find('physid')
            if name is not None:
                find_element(elt, 'size', 'size', 'total', 'memory')
                bank_count = 0
                for bank_list in elt.findall(".//node[@id]"):
                    if ('bank:') in bank_list.get('id'):
                        bank_count = bank_count+1
                        for bank in elt.findall(".//node[@id='%s']" %
                                                (bank_list.get('id'))):
                            find_element(bank, 'size', 'size',
                                         bank_list.get('id'), 'memory')
                            find_element(bank, 'clock', 'clock',
                                         bank_list.get('id'), 'memory')
                            find_element(bank, 'description', 'description',
                                         bank_list.get('id'), 'memory')
                            find_element(bank, 'vendor', 'vendor',
                                         bank_list.get('id'), 'memory')
                            find_element(bank, 'serial', 'serial',
                                         bank_list.get('id'), 'memory')
                            find_element(bank, 'slot', 'slot',
                                         bank_list.get('id'), 'memory')
                if bank_count > 0:
                    hw_lst.append(('memory', 'banks', 'count', bank_count))

        for elt in xml.findall(".//node[@class='network']"):
            name = elt.find('logicalname')
            if name is not None:
                # lshw is not able to get the complete mac addr for ib
                # devices Let's workaround it with an ip command.
                if name.text.startswith('ib'):
                    cmds = "ip addr show %s | grep link | awk '{print $2}'"
                    status_ip, output_ip = cmd(cmds % name.text)
                    hw_lst.append(('network',
                                   name.text,
                                   'serial',
                                   output_ip.split('\n')[0]))
                else:
                    find_element(elt, 'serial', 'serial', name.text, 'network')

                find_element(elt, 'vendor', 'vendor', name.text, 'network')
                find_element(elt, 'product', 'product', name.text, 'network')
                find_element(elt, 'size', 'size', name.text, 'network')
                ipv4 = find_element(elt, "configuration/setting[@id='ip']",
                                    'ipv4',
                                    name.text, 'network', 'value')
                if ipv4 is not None:
                    sock = socket.socket(socket.AF_INET, socket.SOCK_DGRAM)
                    try:
                        netmask = socket.inet_ntoa(
                            fcntl.ioctl(sock, SIOCGIFNETMASK,
                                        struct.pack('256s', name.text))[20:24])
                        hw_lst.append(
                            ('network', name.text, 'ipv4-netmask', netmask))
                        cidr = get_cidr(netmask)
                        hw_lst.append(
                            ('network', name.text, 'ipv4-cidr', cidr))
                        hw_lst.append(
                            ('network', name.text, 'ipv4-network',
                             "%s" % IPNetwork('%s/%s' % (ipv4, cidr)).network))
                    except Exception:
                        sys.stderr.write('unable to get info for %s\n'
                                         % name.text)

                find_element(elt, "configuration/setting[@id='link']", 'link',
                             name.text, 'network', 'value')
                find_element(elt, "configuration/setting[@id='driver']",
                             'driver', name.text, 'network', 'value')
                find_element(elt, "configuration/setting[@id='duplex']",
                             'duplex', name.text, 'network', 'value')
                find_element(elt, "configuration/setting[@id='speed']",
                             'speed', name.text, 'network', 'value')
                find_element(elt, "configuration/setting[@id='latency']",
                             'latency', name.text, 'network', 'value')
                find_element(elt,
                             "configuration/setting[@id='autonegotiation']",
                             'autonegotiation', name.text, 'network', 'value')

        for elt in xml.findall(".//node[@class='processor']"):
            name = elt.find('physid')
            if name is not None:
                hw_lst.append(('cpu', 'physical_%s' % (socket_count),
                               'physid', name.text))
                find_element(elt, 'product', 'product',
                             'physical_%s' % socket_count, 'cpu')
                find_element(elt, 'vendor', 'vendor',
                             'physical_%s' % socket_count, 'cpu')
                find_element(elt, 'size', 'frequency',
                             'physical_%s' % socket_count, 'cpu')
                find_element(elt, 'clock', 'clock',
                             'physical_%s' % socket_count, 'cpu')
                find_element(elt, "configuration/setting[@id='cores']",
                             'cores', 'physical_%s' % socket_count,
                             'cpu', 'value')
                find_element(elt, "configuration/setting[@id='enabledcores']",
                             'enabled_cores', 'physical_%s' % socket_count,
                             'cpu', 'value')
                find_element(elt, "configuration/setting[@id='threads']",
                             'threads', 'physical_%s' % socket_count, 'cpu',
                             'value')
                socket_count = socket_count+1
    else:
        sys.stderr.write("Unable to run lshw: %s\n" % output)

    hw_lst.append(('cpu', 'physical', 'number', str(socket_count)))
    status, output = cmd('nproc')
    if status == 0:
        hw_lst.append(('cpu', 'logical', 'number', str(output)))


def detect_vendor():
    'Detect the hardware vendor (Dell, HP, etc...)'
    status, output = cmd('lshw -class system | awk -v var="vendor" \'$0 ~ var { print $2 }\'')
    if status == 0:
        return output
    else:
        sys.stderr.write('Info: Unable to detect vendor\n')
        return False


def _main():
    'Command line entry point.'
    hrdw = []

    detect_hpa(hrdw)
    detect_dell(hrdw)
    detect_disks(hrdw)
    detect_system(hrdw)
    detect_ipmi(hrdw)
    detect_infiniband(hrdw)
    pprint.pprint(hrdw)

if __name__ == "__main__":
    _main()<|MERGE_RESOLUTION|>--- conflicted
+++ resolved
@@ -20,10 +20,7 @@
 
 
 from commands import getstatusoutput as cmd
-<<<<<<< HEAD
-import os
-import pprint
-=======
+import dellcli
 import diskinfo
 import fcntl
 import hpacucli
@@ -33,20 +30,13 @@
 import pprint
 import socket
 import struct
->>>>>>> 5984204e
 import subprocess
 import sys
 import time
 import xml.etree.ElementTree as ET
 
-<<<<<<< HEAD
-import dellcli
-import diskinfo
-import hpacucli
-=======
 
 SIOCGIFNETMASK = 0x891b
->>>>>>> 5984204e
 
 
 def size_in_gb(size):
