--- conflicted
+++ resolved
@@ -46,8 +46,9 @@
         vendor = detect_vendor()
         if vendor == 'Dell':
             import dellcli
-            cmd = '/opt/dell/srvadmin/sbin/srvadmin-services.sh start'
-            subprocess.Popen(cmd, shell=True, stdout=subprocess.PIPE, stderr=subprocess.PIPE)
+            cmdline = '/opt/dell/srvadmin/sbin/srvadmin-services.sh start'
+            subprocess.Popen(cmdline, shell=True, stdout=subprocess.PIPE,
+                             stderr=subprocess.PIPE)
             time.sleep(5)
 
             cli = dellcli.Cli(debug=False)
@@ -252,19 +253,16 @@
         hw_lst.append(('cpu', 'logical', 'number', output))
 
 
-<<<<<<< HEAD
 def detect_vendor():
     'Detect the hardware vendor (Dell, HP, etc...)'
     status, output = cmd('lshw -class system | awk -v var="vendor" \'$0 ~ var { print $2 }\'')
     if status == 0:
         return output
     else:
-	sys.stderr.write('Info: Unable to detect vendor\n')
+        sys.stderr.write('Info: Unable to detect vendor\n')
         return False
 
 
-=======
->>>>>>> 869f70c5
 def _main():
     'Command line entry point.'
     hrdw = []
