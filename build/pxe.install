#!/bin/bash
#
# Copyright (C) 2013 eNovance SAS <licensing@enovance.com>
#
# Author: Frederic Lepied <frederic.lepied@enovance.com>
#
# Licensed under the Apache License, Version 2.0 (the "License"); you may
# not use this file except in compliance with the License. You may obtain
# a copy of the License at
#
#      http://www.apache.org/licenses/LICENSE-2.0
#
# Unless required by applicable law or agreed to in writing, software
# distributed under the License is distributed on an "AS IS" BASIS, WITHOUT
# WARRANTIES OR CONDITIONS OF ANY KIND, either express or implied. See the
# License for the specific language governing permissions and limitations
# under the License.

SRC="$1"
DST="$2"
DST2="$2.temp"
IMG="$3"
vers="$4"

PYDIR=$(cd $(dirname $0)/../src; pwd)
PYSERVERDIR=$(cd $(dirname $0)/../server; pwd)
ORIG=$(cd $(dirname $0); pwd)

ROLE=pxe

# This is a stripped target as per rsync
export STRIPPED_TARGET=1

. ${ORIG}/common

if [ ! -d "$SRC" -o -z "$DST" -o -z "$IMG" -o -z "$vers" ]; then
   echo "Usage: $0 <source dir> <dest dir> <initrd to generate> <version>" 1>&2
   exit 1
fi

mkdir -p $DST2
set -x
set -e

rsync -aH --delete-before ${SRC}/ ${DST2}/

dir=$DST2
common_setup

PACKAGES="python-netaddr ethtool sdparm gzip lshw xfsprogs hdparm"
add_epel_repository $DIST $dir
update_repositories $dir
install_packages $dir $PACKAGES
clear_packages_cache $dir

install_ib_if_needed $ORIG $dir

#Starting here, we don't need the mount points anymore
clean_mount_points

save_package_list $dir

rsync -au --delete-excluded --delete --exclude /boot/ \
    --exclude 'initrd*' \
    --exclude 'lib/modules/*/kernel/drivers/bluetooth' \
    --exclude 'lib/modules/*/kernel/drivers/gpu/' \
    --exclude 'lib/modules/*/kernel/drivers/hwmon/' \
    --exclude 'lib/modules/*/kernel/drivers/isdn/' \
    --exclude 'lib/modules/*/kernel/drivers/media' \
    --exclude 'lib/modules/*/kernel/drivers/net/mac80211' \
    --exclude 'lib/modules/*/kernel/drivers/net/wireless/' \
    --exclude 'lib/modules/*/kernel/drivers/sound' \
    --exclude 'lib/modules/*/kernel/drivers/uwb' \
    --exclude 'lib/modules/*/kernel/drivers/video' \
    --exclude 'lib/modules/*/kernel/net/netfilter' \
    --exclude 'lib/modules/*/kernel/sound' \
    --exclude 'ocfs2*.ko' \
    --exclude '*.pyc' \
    --exclude usr/lib/*/gconv/ \
    --exclude usr/lib/locale \
    --exclude usr/lib64/libgtk* \
    --exclude usr/lib64/graphviz \
    --exclude usr/share/anaconda \
    --exclude usr/share/backgrounds \
    --exclude usr/share/cracklib \
    --exclude usr/share/cvs \
    --exclude usr/share/doc \
    --exclude usr/share/dracut \
    --exclude usr/share/firstboot \
    --exclude usr/share/fonts \
    --exclude usr/share/gettext \
    --exclude usr/share/groff \
    --exclude usr/share/hwdata \
    --exclude usr/share/i18n \
    --exclude usr/share/ibmgtsim \
    --exclude usr/share/icons \
    --exclude usr/share/info \
    --exclude usr/share/kde* \
    --exclude usr/share/locale \
    --exclude usr/share/man \
    --exclude usr/share/misc \
    --exclude usr/share/perl5 \
    --exclude usr/share/pixmaps \
    --exclude usr/share/plymouth \
    --exclude usr/share/swig \
    --exclude usr/share/tcl* \
    --exclude usr/share/tk* \
    --exclude usr/share/wallpapers \
    --exclude usr/share/X11 \
    --exclude usr/share/yum* \
    --exclude usr/share/zoneinfo \
    --exclude 'var/cache/apt/archives/*.deb' \
    --exclude var/cache/debconf \
    --exclude var/cache/yum \
    --exclude var/lib/apt \
    --exclude var/lib/dpkg  \
    --exclude var/lib/rpm \
    --exclude var/lib/yum \
    --exclude 'vmlinuz*' \
    ${DST2}/ ${DST}

<<<<<<< HEAD
cp -p init init.common ${PYDIR}/detect.py ${PYDIR}/hpacucli.py ${PYDIR}/dellcli.py ${PYSERVERDIR}/matcher.py ${PYDIR}/diskinfo.py ${PYDIR}/ipmi.py ${DST}/
=======
rm -rf ${DST2}

cp -p init init.common ${PYDIR}/detect.py ${PYDIR}/hpacucli.py ${PYSERVERDIR}/matcher.py ${PYDIR}/diskinfo.py ${PYDIR}/ipmi.py ${PYDIR}/infiniband.py ${DST}/
>>>>>>> 5984204e

# If the ssh initscript features some upstart stuff, it needs to be disabled
if [ -r ${DST}/etc/init.d/ssh ]; then
    sed -i "s/exec \/lib\/init\/upstart\-job ssh/echo 'No upstart check required'/g" ${DST}/etc/init.d/ssh
fi

sed -i "s/VERS=.*/VERS=${vers}/" ${DST}/init
GIT_REV=$(git rev-parse HEAD 2>/dev/null)
if [ ! -z "$GIT_REV" ]; then
    sed -i "s/GIT_REV=.*/GIT_REV=\"${GIT_REV}\"/g" ${DST}/init.common
fi

echo "Creating initrd and compressing with $COMPRESS"
cd ${DST}; find . | cpio --quiet -R 0:0 -o -H newc | compress -9v > ../${IMG}

echo "### Build complete ###"
echo "### initrd is now available at ${DST}/../${IMG}"
echo "### Don't forget to use the initrd with its associated kernel : $(ls ${SRC}/boot/vmlinuz-*)"<|MERGE_RESOLUTION|>--- conflicted
+++ resolved
@@ -119,13 +119,9 @@
     --exclude 'vmlinuz*' \
     ${DST2}/ ${DST}
 
-<<<<<<< HEAD
-cp -p init init.common ${PYDIR}/detect.py ${PYDIR}/hpacucli.py ${PYDIR}/dellcli.py ${PYSERVERDIR}/matcher.py ${PYDIR}/diskinfo.py ${PYDIR}/ipmi.py ${DST}/
-=======
 rm -rf ${DST2}
 
-cp -p init init.common ${PYDIR}/detect.py ${PYDIR}/hpacucli.py ${PYSERVERDIR}/matcher.py ${PYDIR}/diskinfo.py ${PYDIR}/ipmi.py ${PYDIR}/infiniband.py ${DST}/
->>>>>>> 5984204e
+cp -p init init.common ${PYDIR}/detect.py ${PYDIR}/hpacucli.py ${PYDIR}/dellcli.py ${PYSERVERDIR}/matcher.py ${PYDIR}/diskinfo.py ${PYDIR}/ipmi.py ${PYDIR}/infiniband.py ${DST}/
 
 # If the ssh initscript features some upstart stuff, it needs to be disabled
 if [ -r ${DST}/etc/init.d/ssh ]; then
